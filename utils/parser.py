--- conflicted
+++ resolved
@@ -12,7 +12,7 @@
 from utils.postprocess import correct_single_template_full
 import httpx
 
-<<<<<<< HEAD
+
 def not_varibility(logs):
     a_logs = [re.sub(r'\d+', '', log) for log in logs]
     if len(set(a_logs)) == 1:
@@ -23,8 +23,6 @@
     template = template.replace("<*>", "")
     template = template.replace(" ", "")
     return any(char not in string.punctuation for char in template)
-=======
->>>>>>> 0a59e499
 
 class Cluster_Parser:
     
@@ -154,16 +152,13 @@
             json.dump(messages_list, f)
 
         template = post_process(answer)
-<<<<<<< HEAD
         if not verify_template(template):
             template = correct_single_template_full(sample_log)
 
-=======
         
         if "mod_jk child init" in answer:
             print("ok")
             pass
->>>>>>> 0a59e499
         # matching and pruning
         for log in logs:
             try:
