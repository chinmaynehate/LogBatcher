--- conflicted
+++ resolved
@@ -13,15 +13,9 @@
 
 
 class Cluster_Parser:
-<<<<<<< HEAD
     
     def __init__(self, model, theme, config):
         
-=======
-
-    def __init__(self, model, theme, config):
-
->>>>>>> 217004d1
         self.model = model
         self.theme = theme
         self.time_consumption_llm = 0
@@ -36,13 +30,8 @@
         else:
             self.api_key = config['api_key_from_together']
             self.client = Together(
-<<<<<<< HEAD
                     api_key=self.api_key   # api_key
                 )
-=======
-                api_key=self.api_key   # api_key
-            )
->>>>>>> 217004d1
 
     # @backoff.on_exception(backoff.expo, (openai.APIStatusError, openai.InternalServerError), max_tries=5)
     @retry(wait=wait_random_exponential(min=1, max=8), stop=stop_after_attempt(20))
@@ -55,11 +44,7 @@
         )
         self.time_consumption_llm += (time.time() - t1)
         return response.choices[0].message.content.strip('\n')
-<<<<<<< HEAD
     
-=======
-
->>>>>>> 217004d1
     # @retry(wait=wait_random_exponential(min=1, max=8), stop=stop_after_attempt(20))
     def inference(self, prompt):
         retry_times = 0
@@ -79,20 +64,12 @@
                     return output
             else:
                 return output
-<<<<<<< HEAD
             
     
     def get_responce(self, cluster, cached_pairs={}, sample_pairs=[], shot = 0):
 
         # initialize
         logs =cluster.batch_logs
-=======
-
-    def get_responce(self, cluster, cached_pairs={}, sample_pairs=[], shot=0):
-
-        # initialize
-        logs = cluster.batch_logs
->>>>>>> 217004d1
         sample_log = logs[0]
         if type(logs) == str:
             logs = [logs]
@@ -100,7 +77,6 @@
         # caching
         for template, referlog_and_freq in cached_pairs.items():
             for log in cluster.logs:
-<<<<<<< HEAD
                 match_result = matches_template(log, [referlog_and_freq[0], template])
                 if match_result != None:
                     cluster, new_cluster = prune_from_cluster(template, cluster)
@@ -130,47 +106,11 @@
     
         # invoke LLM
         # cost_file = open(f'outputs/cost/{self.theme}.json', 'a', encoding='utf-8')
-=======
-                match_result = matches_template(
-                    log, [referlog_and_freq[0], template])
-                if match_result != None:
-                    cluster, new_cluster = prune_from_cluster(
-                        template, cluster)
-                    cached_pairs[template][1] += len(new_cluster.logs)
-                    # print(f"cache hit: {match_result}")
-                    return match_result, cluster, new_cluster
-
-        demonstrations = ''
-
-        # using labelled data
-        if shot > 0:
-            nearest_k_pairs = nearest_k_pairs_from_log(
-                sample_log, sample_pairs, shot)
-            for i in range(shot):
-                demonstrations += f"Log message: `{nearest_k_pairs[shot - i - 1][0]}`\nLog template: `{nearest_k_pairs[shot - i - 1][1].replace('<*>', '{{variable}}')}`\n"
-
-        # prompt format: instruction + (demonstration) + query(logs)
-        instruction = "You will be provided with some log messages separated by line break. You must abstract variables with `{{placeholders}}` to extract the corresponding template. There might be no variables in the log message.\nPrint the input log's template delimited by backticks."
-
-        if demonstrations != '':
-            query = demonstrations + 'Log message:\n' + \
-                '\n'.join([f'`{log}`'for log in logs]) + '\nLog template: '
-        elif all(model_tpye not in self.model for model_tpye in ['gpt', 'instruct', 'chat']):
-            query = 'Log message:\n' + \
-                '\n'.join([f'`{log}`'for log in logs]) + '\nLog template: '
-        else:
-            query = '\n'.join(logs)
-
-        # invoke LLM
-        cost_file = open(
-            f'outputs/cost/{self.theme}.json', 'a', encoding='utf-8')
->>>>>>> 217004d1
         if any(model_tpye in self.model for model_tpye in ['gpt', 'instruct', 'chat']):
             messages = [
                 {"role": "system", "content": instruction},
                 {"role": "user", "content":  query}
             ]
-<<<<<<< HEAD
             # json.dump(messages, cost_file, ensure_ascii=False, indent=4)
             # cost_file.write('\n')
             answer = self.chat(messages)
@@ -180,29 +120,15 @@
             answer = self.inference(prompt)
         # cost_file.close()
             
-=======
-            json.dump(messages, cost_file, ensure_ascii=False, indent=4)
-            cost_file.write('\n')
-            answer = self.chat(messages)
-        else:
-            prompt = f"{instruction}\n{query}"
-            json.dump(prompt, cost_file, ensure_ascii=False, indent=4)
-            answer = self.inference(prompt)
-        cost_file.close()
->>>>>>> 217004d1
 
         template = post_process(answer)
 
         # matching and pruning
         for log in logs:
-<<<<<<< HEAD
             try:
                 matches = extract_variables(log, template)
             except:
                 matches = None
-=======
-            matches = extract_variables(log, template)
->>>>>>> 217004d1
             if matches != None:
                 parts = template.split('<*>')
                 template = parts[0]
