--- conflicted
+++ resolved
@@ -77,12 +77,8 @@
     new_p_tokens = []
     for p_token in p_tokens:
         # print(p_token)
-<<<<<<< HEAD
         # if re.match(r'^(\/[^\/]+)+$', p_token) or re.match(r'^([a-zA-Z0-9-]+\.){2,}[a-zA-Z]+$', p_token):
         if re.match(r'^(\/[^\/]+)+$', p_token):
-=======
-        if re.match(r'^(\/[^\/]+)+\/?$', p_token) or re.match(r'^([a-zA-Z0-9-]+\.){2,}[a-zA-Z]+$', p_token):
->>>>>>> 0a59e499
             p_token = '<*>'
         if all(x in p_token for x in {'<*>', '.', '/'}):
             p_token = '<*>'
@@ -349,13 +345,8 @@
     #     else:
     #         print(f"Did not match: {string}")
 
-<<<<<<< HEAD
     # print(correct_single_template_full(
     #     "[ib_sm_bringup.c:577]: Force neighbor port (node=5ad000004b488, port=1, state=4) to DOWN because (1) 1st sweep or (2) role change."))
-=======
-    # print(correct_single_template(
-    #     "proxy.cse.cuhk.edu.hk:5070 close, 1190 bytes (1.16 KB) sent, 1671 bytes (1.63 KB) received, lifetime 00:02"))
->>>>>>> 0a59e499
     # import pandas as pd
     # datasets = ['BGL', 'HDFS', 'HealthApp', 'OpenStack', 'OpenSSH', 'HPC', 'Zookeeper', 'Mac',
     #             'Hadoop', 'Android', 'Windows', 'Apache', 'Thunderbird', 'Spark', 'Linux', 'Proxifier']
@@ -366,7 +357,6 @@
     #     templates = pd.read_csv(
     #         f'../dataset/{dataset}/{dataset}_2k.log_templates_corrected.csv')
     #     num = 0
-<<<<<<< HEAD
     #     for template,occur in zip(templates['EventTemplate'], templates['Occurrence']):
             # if template != correct_single_template(template):
             #     print("=" * 10)
@@ -383,22 +373,4 @@
             #     print(correct_single_template(template))
             #     print()
 
-# print(correct_single_template_full('Failed password for root from <*> port <*> ssh2'))
-=======
-        # for template,occur in zip(templates['EventTemplate'], templates['Occurrence']):
-        #     # if template != correct_single_template(template):
-        #     #     print("=" * 10)
-        #     #     num+=occur
-        #     #     print(dataset)
-        #     #     print(template)
-        #     #     print(correct_single_template(template))
-        #     #     print()
-        #     # correct_single_template(template)
-        #     if re.search(r'^(\/[^\/]+)+\/?$', template):
-        #         print("=" * 10)
-        #         print(dataset)
-        #         print(template)
-        #         print(correct_single_template(template))
-        #         print()
-        
->>>>>>> 0a59e499
+# print(correct_single_template_full('Failed password for root from <*> port <*> ssh2'))